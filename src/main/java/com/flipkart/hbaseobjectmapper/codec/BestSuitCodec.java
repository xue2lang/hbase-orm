package com.flipkart.hbaseobjectmapper.codec;

import com.fasterxml.jackson.databind.DeserializationFeature;
import com.fasterxml.jackson.databind.JavaType;
import com.fasterxml.jackson.databind.ObjectMapper;
import com.flipkart.hbaseobjectmapper.Flag;
import com.flipkart.hbaseobjectmapper.exceptions.BadHBaseLibStateException;
import org.apache.hadoop.hbase.util.Bytes;

import java.io.Serializable;
import java.lang.reflect.Constructor;
import java.lang.reflect.Method;
import java.lang.reflect.Type;
import java.math.BigDecimal;
import java.util.HashMap;
import java.util.Map;

/**
 * This is an implementation of {@link Codec} that:
 * <ol>
 * <li>uses HBase's native methods to serialize objects of data types {@link Boolean}, {@link Short}, {@link Integer}, {@link Long}, {@link Float}, {@link Double}, {@link String} and {@link BigDecimal}</li>
 * <li>uses Jackson's JSON serializer for all other data types</li>
 * <li>serializes <code>null</code> as <code>null</code></li>
 * </ol>
 * <p>
 * This codec takes the following {@link Flag Flag}s:
 * <ul>
 * <li><b><code>{@link #SERIALISE_AS_STRING}</code></b>: When passed, it indicates this codec to store field value in it's string representation (e.g. <b>560034</b> is serialized into a <code>byte[]</code> that represents the string <b>"560034"</b>). Note that, this flag applies only to fields of data types in point 1 above.</li>
 * </ul>
 */

public class BestSuitCodec implements Codec {
    public static final String SERIALISE_AS_STRING = "serializeAsString";

    private static final Map<Class, String> fromBytesMethodNames = new HashMap<Class, String>() {
        {
            put(Boolean.class, "toBoolean");
            put(Short.class, "toShort");
            put(Integer.class, "toInt");
            put(Long.class, "toLong");
            put(Float.class, "toFloat");
            put(Double.class, "toDouble");
            put(String.class, "toString");
            put(BigDecimal.class, "toBigDecimal");
        }
    };

    private static final Map<Class, Class> nativeCounterParts = new HashMap<Class, Class>() {
        {
            put(Boolean.class, boolean.class);
            put(Short.class, short.class);
            put(Long.class, long.class);
            put(Integer.class, int.class);
            put(Float.class, float.class);
            put(Double.class, double.class);
        }
    };

    private static final Map<Class, Method> fromBytesMethods, toBytesMethods;
    private static final Map<Class, Constructor> constructors;

    public static final String SERIALIZE_AS_STRING = "serializeAsString";

    static {
        try {
            fromBytesMethods = new HashMap<>(fromBytesMethodNames.size());
            toBytesMethods = new HashMap<>(fromBytesMethodNames.size());
            constructors = new HashMap<>(fromBytesMethodNames.size());
            Method fromBytesMethod, toBytesMethod;
            Constructor<?> constructor;
            for (Map.Entry<Class, String> e : fromBytesMethodNames.entrySet()) {
                Class<?> clazz = e.getKey();
                String toDataTypeMethodName = e.getValue();
                fromBytesMethod = Bytes.class.getDeclaredMethod(toDataTypeMethodName, byte[].class);
                toBytesMethod = Bytes.class.getDeclaredMethod("toBytes", nativeCounterParts.containsKey(clazz) ? nativeCounterParts.get(clazz) : clazz);
                constructor = clazz.getConstructor(String.class);
                fromBytesMethods.put(clazz, fromBytesMethod);
                toBytesMethods.put(clazz, toBytesMethod);
                constructors.put(clazz, constructor);
            }
        } catch (Exception ex) {
            throw new BadHBaseLibStateException(ex);
        }
    }


    private final ObjectMapper objectMapper;

    /**
     * Construct an object of class {@link BestSuitCodec} with custom instance of Jackson's Object Mapper
     *
     * @param objectMapper Instance of Jackson's Object Mapper
     */
    public BestSuitCodec(ObjectMapper objectMapper) {
        this.objectMapper = objectMapper;
    }

    /**
     * Construct an object of class {@link BestSuitCodec}
     */
    public BestSuitCodec() {
        this(getObjectMapper());
    }

    private static ObjectMapper getObjectMapper() {
        ObjectMapper objectMapper = new ObjectMapper();
        objectMapper.configure(DeserializationFeature.FAIL_ON_UNKNOWN_PROPERTIES, false);
        return objectMapper;
    }

    /*
    * @inherit
    */
    @Override
    public byte[] serialize(Serializable object, Map<String, String> flags) throws SerializationException {
        if (object == null)
            return null;
        Class clazz = object.getClass();
        if (toBytesMethods.containsKey(clazz)) {
            boolean serializeAsString = isSerializeAsStringOn(flags);
            try {
                Method toBytesMethod = toBytesMethods.get(clazz);
                return serializeAsString ? Bytes.toBytes(String.valueOf(object)) : (byte[]) toBytesMethod.invoke(null, object);
            } catch (Exception e) {
                throw new SerializationException(String.format("Could not serialize value of type %s using HBase's native methods", clazz.getName()), e);
            }
        } else {
            try {
                return objectMapper.writeValueAsBytes(object);
            } catch (Exception e) {
                throw new SerializationException("Could not serialize object to JSON using Jackson", e);
            }
        }
    }

    /*
    * @inherit
    */
    @Override
    public Serializable deserialize(byte[] bytes, Type type, Map<String, String> flags) throws DeserializationException {
        if (bytes == null)
            return null;
        if (type instanceof Class && fromBytesMethods.containsKey(type)) {
            boolean serializeAsString = isSerializeAsStringOn(flags);
            try {
                Serializable fieldValue;
                if (serializeAsString) {
                    Constructor constructor = constructors.get(type);
                    fieldValue = (Serializable) constructor.newInstance(Bytes.toString(bytes));
                } else {
                    Method method = fromBytesMethods.get(type);
                    fieldValue = (Serializable) method.invoke(null, new Object[]{bytes});
                }
                return fieldValue;
            } catch (Exception e) {
                throw new DeserializationException("Could not deserialize byte array into an object using HBase's native methods", e);
            }
        } else {
            JavaType javaType = null;
            try {
                javaType = objectMapper.constructType(type);
                return objectMapper.readValue(bytes, javaType);
            } catch (Exception e) {
                throw new DeserializationException(String.format("Could not deserialize JSON into an object of type %s using Jackson\n(Jackson resolved type = %s)", type, javaType), e);
            }
        }

    }

    /*
    * @inherit
    */
    @Override
    public boolean canDeserialize(Type type) {
        JavaType javaType = objectMapper.constructType(type);
        return objectMapper.canDeserialize(javaType);
    }

    private boolean isSerializeAsStringOn(Map<String, String> flags) {
<<<<<<< HEAD
        return flags != null && flags.get(SERIALIZE_AS_STRING) != null && flags.get(SERIALIZE_AS_STRING).equalsIgnoreCase("true");
=======
        return flags != null && flags.get(SERIALISE_AS_STRING) != null && flags.get(SERIALISE_AS_STRING).equalsIgnoreCase("true");
>>>>>>> 463a266c
    }
}<|MERGE_RESOLUTION|>--- conflicted
+++ resolved
@@ -177,10 +177,6 @@
     }
 
     private boolean isSerializeAsStringOn(Map<String, String> flags) {
-<<<<<<< HEAD
         return flags != null && flags.get(SERIALIZE_AS_STRING) != null && flags.get(SERIALIZE_AS_STRING).equalsIgnoreCase("true");
-=======
-        return flags != null && flags.get(SERIALISE_AS_STRING) != null && flags.get(SERIALISE_AS_STRING).equalsIgnoreCase("true");
->>>>>>> 463a266c
     }
 }