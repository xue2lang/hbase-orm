package com.flipkart.hbaseobjectmapper.codec;

import com.fasterxml.jackson.databind.DeserializationFeature;
import com.fasterxml.jackson.databind.JavaType;
import com.fasterxml.jackson.databind.ObjectMapper;
import com.flipkart.hbaseobjectmapper.Flag;
import com.flipkart.hbaseobjectmapper.exceptions.BadHBaseLibStateException;
import org.apache.hadoop.hbase.util.Bytes;

import java.io.Serializable;
import java.lang.reflect.Constructor;
import java.lang.reflect.Method;
import java.lang.reflect.Type;
import java.math.BigDecimal;
import java.util.HashMap;
import java.util.Map;

/**
 * This is an implementation of {@link Codec} that:
 * <ol>
 * <li>uses HBase's native methods to serialize objects of data types {@link Boolean}, {@link Short}, {@link Integer}, {@link Long}, {@link Float}, {@link Double}, {@link String} and {@link BigDecimal}</li>
 * <li>uses Jackson's JSON serializer for all other data types</li>
 * <li>serializes <code>null</code> as <code>null</code></li>
 * </ol>
 * <p>
 * This codec takes the following {@link Flag Flag}s:
 * <ul>
 * <li><b><code>{@link #SERIALIZE_AS_STRING}</code></b>: When this flag is "true", it indicates this codec ({@link BestSuitCodec}) to store field/rowkey value in it's string representation (e.g. <b>560034</b> is serialized into a <code>byte[]</code> that represents the string <b>"560034"</b>). This flag applies only to fields or rowkeys of data types in point 1 above.</li>
 * </ul>
 */

public class BestSuitCodec implements Codec {
    public static final String SERIALIZE_AS_STRING = "serializeAsString";

    private static final Map<Class, String> fromBytesMethodNames = new HashMap<Class, String>() {
        {
            put(Boolean.class, "toBoolean");
            put(Short.class, "toShort");
            put(Integer.class, "toInt");
            put(Long.class, "toLong");
            put(Float.class, "toFloat");
            put(Double.class, "toDouble");
            put(String.class, "toString");
            put(BigDecimal.class, "toBigDecimal");
        }
    };

    private static final Map<Class, Class> nativeCounterParts = new HashMap<Class, Class>() {
        {
            put(Boolean.class, boolean.class);
            put(Short.class, short.class);
            put(Long.class, long.class);
            put(Integer.class, int.class);
            put(Float.class, float.class);
            put(Double.class, double.class);
        }
    };

    private static final Map<Class, Method> fromBytesMethods, toBytesMethods;
    private static final Map<Class, Constructor> constructors;

    public static final String SERIALIZE_AS_STRING = "serializeAsString";

    static {
        try {
            fromBytesMethods = new HashMap<>(fromBytesMethodNames.size());
            toBytesMethods = new HashMap<>(fromBytesMethodNames.size());
            constructors = new HashMap<>(fromBytesMethodNames.size());
            Method fromBytesMethod, toBytesMethod;
            Constructor<?> constructor;
            for (Map.Entry<Class, String> e : fromBytesMethodNames.entrySet()) {
                Class<?> clazz = e.getKey();
                String toDataTypeMethodName = e.getValue();
                fromBytesMethod = Bytes.class.getDeclaredMethod(toDataTypeMethodName, byte[].class);
                toBytesMethod = Bytes.class.getDeclaredMethod("toBytes", nativeCounterParts.containsKey(clazz) ? nativeCounterParts.get(clazz) : clazz);
                constructor = clazz.getConstructor(String.class);
                fromBytesMethods.put(clazz, fromBytesMethod);
                toBytesMethods.put(clazz, toBytesMethod);
                constructors.put(clazz, constructor);
            }
        } catch (Exception ex) {
            throw new BadHBaseLibStateException(ex);
        }
    }


    private final ObjectMapper objectMapper;

    /**
     * Construct an object of class {@link BestSuitCodec} with custom instance of Jackson's Object Mapper
     *
     * @param objectMapper Instance of Jackson's Object Mapper
     */
    public BestSuitCodec(ObjectMapper objectMapper) {
        this.objectMapper = objectMapper;
    }

    /**
     * Construct an object of class {@link BestSuitCodec}
     */
    public BestSuitCodec() {
        this(getObjectMapper());
    }

    private static ObjectMapper getObjectMapper() {
        ObjectMapper objectMapper = new ObjectMapper();
        objectMapper.configure(DeserializationFeature.FAIL_ON_UNKNOWN_PROPERTIES, false);
        return objectMapper;
    }

    /*
    * @inherit
    */
    @Override
    public byte[] serialize(Serializable object, Map<String, String> flags) throws SerializationException {
        if (object == null)
            return null;
        Class clazz = object.getClass();
        if (toBytesMethods.containsKey(clazz)) {
            boolean serializeAsString = isSerializeAsStringTrue(flags);
            try {
                Method toBytesMethod = toBytesMethods.get(clazz);
                return serializeAsString ? Bytes.toBytes(String.valueOf(object)) : (byte[]) toBytesMethod.invoke(null, object);
            } catch (Exception e) {
                throw new SerializationException(String.format("Could not serialize value of type %s using HBase's native methods", clazz.getName()), e);
            }
        } else {
            try {
                return objectMapper.writeValueAsBytes(object);
            } catch (Exception e) {
                throw new SerializationException("Could not serialize object to JSON using Jackson", e);
            }
        }
    }

    /*
    * @inherit
    */
    @Override
    public Serializable deserialize(byte[] bytes, Type type, Map<String, String> flags) throws DeserializationException {
        if (bytes == null)
            return null;
        if (type instanceof Class && fromBytesMethods.containsKey(type)) {
            boolean serializeAsString = isSerializeAsStringTrue(flags);
            try {
                Serializable value;
                if (serializeAsString) {
                    Constructor constructor = constructors.get(type);
                    value = (Serializable) constructor.newInstance(Bytes.toString(bytes));
                } else {
                    Method method = fromBytesMethods.get(type);
                    value = (Serializable) method.invoke(null, new Object[]{bytes});
                }
                return value;
            } catch (Exception e) {
                throw new DeserializationException("Could not deserialize byte array into an object using HBase's native methods", e);
            }
        } else {
            JavaType javaType = null;
            try {
                javaType = objectMapper.constructType(type);
                return objectMapper.readValue(bytes, javaType);
            } catch (Exception e) {
                throw new DeserializationException(String.format("Could not deserialize JSON into an object of type %s using Jackson\n(Jackson resolved type = %s)", type, javaType), e);
            }
        }

    }

    /*
    * @inherit
    */
    @Override
    public boolean canDeserialize(Type type) {
        JavaType javaType = objectMapper.constructType(type);
        return objectMapper.canDeserialize(javaType);
    }

<<<<<<< HEAD
    private boolean isSerializeAsStringOn(Map<String, String> flags) {
=======
    private static boolean isSerializeAsStringTrue(Map<String, String> flags) {
>>>>>>> 61a3673f
        return flags != null && flags.get(SERIALIZE_AS_STRING) != null && flags.get(SERIALIZE_AS_STRING).equalsIgnoreCase("true");
    }
}<|MERGE_RESOLUTION|>--- conflicted
+++ resolved
@@ -58,8 +58,6 @@
 
     private static final Map<Class, Method> fromBytesMethods, toBytesMethods;
     private static final Map<Class, Constructor> constructors;
-
-    public static final String SERIALIZE_AS_STRING = "serializeAsString";
 
     static {
         try {
@@ -176,11 +174,7 @@
         return objectMapper.canDeserialize(javaType);
     }
 
-<<<<<<< HEAD
-    private boolean isSerializeAsStringOn(Map<String, String> flags) {
-=======
     private static boolean isSerializeAsStringTrue(Map<String, String> flags) {
->>>>>>> 61a3673f
         return flags != null && flags.get(SERIALIZE_AS_STRING) != null && flags.get(SERIALIZE_AS_STRING).equalsIgnoreCase("true");
     }
 }